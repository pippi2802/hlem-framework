--- conflicted
+++ resolved
@@ -10,16 +10,11 @@
 import hlem_with_paths
 from hl_paths import postprocess, significance, case_participation
 import logging
-<<<<<<< HEAD
 import preprocessing 
 logging.basicConfig(level=logging.INFO, format='%(asctime)s %(message)s')
 
 # Debug: verify module location
 logging.info(f"hlem_with_paths module location: {hlem_with_paths.__file__}")
-=======
-from preprocessing import get_resources, filter_complete_traces
-logging.basicConfig(level=logging.INFO)
->>>>>>> 7ba58aed
 
 
 TRAFFIC_TYPE = 'High'
@@ -31,7 +26,6 @@
 RES_INFO = True
 FREQ = 10 # initially this was 0
 ONLY_MAXIMAL_PATHS = True
-<<<<<<< HEAD
 PATH_FREQUENCY = 10
 ACT_SELECTION = 'all'
 TO_EXCLUDE = ['User_1']
@@ -123,15 +117,6 @@
         with open(output_file, 'w', encoding='utf-8') as f:
             f.write("\n".join(lines) + "\n")
         logging.info(f"Statistics saved to {output_file}")
-=======
-PATH_FREQUENCY = 10 # initially this was 0
-ACT_SELECTION = 'all'
-TO_EXCLUDE = ['User_1']
-SEG_METHOD = 'df'
-TYPE_BASED = True
-SEG_PERCENTILE = 0.75
-END_TRACE_EVENTS = ['A_Cancelled', 'A_Pending', 'A_Denied']
->>>>>>> 7ba58aed
 
 def main(log, frame, traffic_type, selected_f_list, p, co_thresh, co_path_thresh, res_info, only_maximal_paths, path_frequency,
          act_selection, res_selection, seg_method, type_based, seg_percentile):
@@ -267,15 +252,8 @@
     bpi2017_path = os.path.join(current_dir, "event_logs/BPI2017.xes")
     #print("Event log path:", bpi2017_path)
     
-<<<<<<< HEAD
     # Load log
     log = load_event_log(bpi2017_path)
-=======
-    #log = pm4py.read_xes(bpi2017_path, return_legacy_log_object=True)
-
-    log = pm4py.read_xes(bpi2017_path)
-    logging.info("Log type is " + str(type(log)))
->>>>>>> 7ba58aed
     logging.info('The log has ' + str(len(log)) + ' traces.')
 
     no_events = sum([len(trace) for trace in log])
@@ -288,20 +266,10 @@
     logging.info("Getting resource selection")
     res_selection = preprocessing.get_resources(log, TO_EXCLUDE)
 
-<<<<<<< HEAD
     # Rename workflow activities
     log = preprocessing.rename_workflow_activities(log)
     
     successful_cases, unsuccessful_cases = preprocessing.partition_outcome(log)
-=======
-    # filter event log for copmlete traces only
-    log = filter_complete_traces(log, END_TRACE_EVENTS)
-    logging.info('The filtered log has ' + str(len(log)) + ' traces after filtering incomplete traces.')
-
-    # remove User_1 from the log (project log)
-    logging.info(f"Get all human resouces from log with type {str(type(log))}")
-    res_selection = get_resources(log, TO_EXCLUDE)
->>>>>>> 7ba58aed
 
     print("Running main...")
     hle_all_dic, hla_paths_dict = main(log, FRAME, TRAFFIC_TYPE, SELECTED_F_LIST, P, CO_THRESH, CO_PATH_THRESH, 
